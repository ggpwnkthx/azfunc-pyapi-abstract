# Byte-compiled / optimized / DLL files
__pycache__/
*.py[cod]
*$py.class

# C extensions
*.so

# Distribution / packaging
.Python
build/
develop-eggs/
dist/
downloads/
eggs/
.eggs/
lib/
lib64/
parts/
sdist/
var/
wheels/
pip-wheel-metadata/
share/python-wheels/
*.egg-info/
.installed.cfg
*.egg
MANIFEST

# PyInstaller
#  Usually these files are written by a python script from a template
#  before PyInstaller builds the exe, so as to inject date/other infos into it.
*.manifest
*.spec

# Installer logs
pip-log.txt
pip-delete-this-directory.txt

# Unit test / coverage reports
htmlcov/
.tox/
.nox/
.coverage
.coverage.*
.cache
nosetests.xml
coverage.xml
*.cover
.hypothesis/
.pytest_cache/

# Translations
*.mo
*.pot

# Django stuff:
*.log
local_settings.py
db.sqlite3

# Flask stuff:
instance/
.webassets-cache

# Scrapy stuff:
.scrapy

# Sphinx documentation
docs/_build/

# PyBuilder
target/

# Jupyter Notebook
.ipynb_checkpoints

# IPython
profile_default/
ipython_config.py

# pyenv
.python-version

# pipenv
#   According to pypa/pipenv#598, it is recommended to include Pipfile.lock in version control.
#   However, in case of collaboration, if having platform-specific dependencies or dependencies
#   having no cross-platform support, pipenv may install dependencies that don’t work, or not
#   install all needed dependencies.
#Pipfile.lock

# celery beat schedule file
celerybeat-schedule

# SageMath parsed files
*.sage.py

# Environments
.env
.venv
env/
venv/
ENV/
env.bak/
venv.bak/

# Spyder project settings
.spyderproject
.spyproject

# Rope project settings
.ropeproject

# mkdocs documentation
/site

# mypy
.mypy_cache/
.dmypy.json
dmypy.json

# Pyre type checker
.pyre/

# Azure Functions artifacts
bin
obj
appsettings.json
local.settings.json

# Azurite artifacts
__blobstorage__
__queuestorage__
__azurite_db*__.json
.python_packages

# Logs
logs

<<<<<<< HEAD
/blueprints
=======
/blueprints
playground.ipynb
testing.ipynb
>>>>>>> 8db7ffd5
<|MERGE_RESOLUTION|>--- conflicted
+++ resolved
@@ -137,10 +137,6 @@
 # Logs
 logs
 
-<<<<<<< HEAD
 /blueprints
-=======
-/blueprints
-playground.ipynb
-testing.ipynb
->>>>>>> 8db7ffd5
+/playground.ipynb
+/testing.ipynb