--- conflicted
+++ resolved
@@ -5,19 +5,20 @@
 from functools import wraps
 from libs.utils.logging import AzureTableHandler
 from typing import Callable, List
+from azure.functions.decorators.function_app import FunctionBuilder
+from functools import wraps
+from libs.utils.logging import AzureTableHandler
+from typing import Callable, List
 import importlib.util
 import inspect
 import logging
+import logging
 import os
-<<<<<<< HEAD
-import simplejson as json
-=======
 try:
     import simplejson as json
 except:
     import json
 
->>>>>>> 73a975e5
 
 __handler = AzureTableHandler()
 __logger = logging.getLogger("azure.functions.decorator")
@@ -26,81 +27,7 @@
 
 
 class Blueprint(DFBP, HttpDecoratorApi):
-    def logger(self, name: str = "azure.functions.decorator"):
-        _logger = logging.getLogger(name)
-
-        def info(fb: FunctionBuilder, *args, **kwargs):
-            trigger_arg = kwargs.get(fb._function.get_trigger().name, None)
-            _logger.info(
-                "started",
-                extra={
-                    "context": {
-                        "PartitionKey": fb._function.get_function_name(),
-                        "RowKey": getattr(
-                            kwargs.get("context", None), "invocation_id", None
-                        ),
-                        "Trigger": (trigger_type := fb._function.get_trigger().type),
-                        "Payload": json.dumps(
-                            {
-                                k: getattr(trigger_arg, k)
-                                for k in dir(trigger_arg)
-                                if not k.startswith("_")
-                            }
-                            if trigger_type == "timerTrigger"
-                            else {
-                                "url": trigger_arg.url,
-                                "method": trigger_arg.method,
-                                "headers": dict(trigger_arg.headers),
-                                "params": dict(trigger_arg.route_params)
-                            }
-                            if trigger_type == "httpTrigger"
-                            else {},
-                        ),
-                    }
-                },
-            )
-
-        @self._configure_function_builder
-        def wrap(fb: FunctionBuilder):
-            def decorator():
-                self._wrap_function(
-                    fb, before=lambda *args, **kwargs: info(fb, *args, **kwargs)
-                )
-                return fb
-
-            return decorator()
-
-        return wrap
-
-    def _wrap_function(
-        self, fb: FunctionBuilder, before: Callable = None, after: Callable = None
-    ):
-        user_code = fb._function._func
-
-        # `wraps` This ensures we re-export the same method-signature as the decorated method
-        @wraps(user_code)
-        async def _middleware(*args, **kwargs):
-            if before != None:
-                if inspect.iscoroutinefunction(before):
-                    await before(user_code, *args, **kwargs)
-                else:
-                    before(user_code, *args, **kwargs)
-            if inspect.iscoroutinefunction(user_code):
-                results = await user_code(*args, **kwargs)
-            else:
-                results = user_code(*args, **kwargs)
-            if after != None:
-                if inspect.iscoroutinefunction(after):
-                    results = await after(results, *args, **kwargs)
-                else:
-                    results = after(results, *args, **kwargs)
-            return results
-<<<<<<< HEAD
-
-        user_code_with_middleware = _middleware
-        fb._function._func = user_code_with_middleware
-=======
->>>>>>> 73a975e5
+    pass
 
         user_code_with_middleware = _middleware
         fb._function._func = user_code_with_middleware
