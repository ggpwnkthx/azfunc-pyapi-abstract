--- conflicted
+++ resolved
@@ -2,20 +2,11 @@
 import os
 
 register_binding(
-<<<<<<< HEAD
     "roku",
     "Structured",
     "sql",
     url=os.environ["DATABIND_SQL_ROKU"],
-=======
-    "AzureWebJobsStorageBlobs",
-    "KeyValue",
-    "azure_blob",
-    transport_params={
-        "client": BlobServiceClient.from_connection_string(
-            os.environ["AzureWebJobsStorage"]
-        )
-    },
+    schemas=["dbo"],
 )
 
 register_binding(
@@ -23,6 +14,5 @@
     "Structured",
     "sql",
     url=os.environ["DATABIND_SQL_SALESFORCE"],
->>>>>>> 8db7ffd5
     schemas=["dbo"],
 )